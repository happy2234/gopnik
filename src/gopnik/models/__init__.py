--- conflicted
+++ resolved
@@ -14,14 +14,10 @@
     validate_processing_result, merge_processing_results,
     create_processing_summary_report
 )
-<<<<<<< HEAD
-from .profiles import RedactionProfile, RedactionStyle
-=======
 from .profiles import (
     RedactionProfile, RedactionStyle, ProfileManager,
     ProfileValidationError, ProfileConflictError
 )
->>>>>>> 1b2bdf12
 from .audit import (
     AuditLog, AuditTrail, SystemInfo, AuditOperation, AuditLevel,
     create_document_processing_audit_chain, validate_audit_log_integrity,
@@ -68,11 +64,8 @@
     # Profile and Error Models
     "RedactionProfile",
     "RedactionStyle",
-<<<<<<< HEAD
-=======
     "ProfileManager",
     "ProfileValidationError",
     "ProfileConflictError",
->>>>>>> 1b2bdf12
     "ErrorResponse"
 ]